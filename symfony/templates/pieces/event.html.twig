--- conflicted
+++ resolved
@@ -531,87 +531,6 @@
         {% endif %}
     </div>
 {% endblock -%}
-<<<<<<< HEAD
-{% block timetable_to_page_with_genre %}
-    {% set bios = event.MusicArtistInfos %}
-    {% set page_links = true %}
-    {% set genre = true %}
-    {% set type = 'DJ' %}
-    {{ block('timetable_list') }}
-{% endblock %}
-{% block timetable_to_page %}
-    {% set bios = event.MusicArtistInfos %}
-    {% set page_links = true %}
-    {% set type = 'DJ' %}
-    {{ block('timetable_list') }}
-{% endblock %}
-{% block vj_timetable_to_page %}
-    {% set bios = event.ArtistInfosByType('VJ') %}
-    {% set page_links = true %}
-    {% set type = 'VJ' %}
-    {{ block('timetable_list') }}
-{% endblock %}
-{% block timetable_with_genre %}
-    {% set bios = event.MusicArtistInfos %}
-    {% set page_links = false %}
-    {% set genre = true %}
-    {% set type = 'DJ' %}
-    {{ block('timetable_list') }}
-{% endblock %}
-{% block timetable %}
-    {% set bios = event.MusicArtistInfos %}
-    {% set page_links = false %}
-    {% set genre = false %}
-    {% set type = 'DJ' %}
-    {{ block('timetable_list') }}
-{% endblock %}
-{% block vj_timetable %}
-    {% set last = null %}
-    {% set page_links = false %}
-    {% set genre = false %}
-    {% set type = 'VJ' %}
-    {% set bios = event.ArtistInfosByType('VJ') %}
-    {{ block('timetable_list') }}
-{% endblock %}
-{% block timetable_list %}
-    {%- if event.multiday == true -%}
-        {% set datestring = 'E, HH:mm' %}
-    {%- else -%}
-        {% set datestring = 'HH:mm' %}
-    {%- endif -%}
-    {%- if bios|length > 0 -%}
-        <div id="timetable" class="row g-0">
-            {%- for stage, infos in bios -%}
-                <div class="col-12{%- if bios|length > 1 %} col-md-6{% endif -%}">
-                    <h4 class="artists-heading">
-                        {{- type }} {{ 'Timetable'|trans -}}
-                        {%- if stage %}@ {{ stage }}{% endif -%}
-                    </h4>
-                    {%- set now = 'now'|date('U') -%}
-                    {%- set event_until = event.until|date('U') -%}
-                    {% set unix_times = [] %}
-                    {% for i in infos %}
-                        {% set unix_times = unix_times|merge([i.StartTime|date('U')]) %}
-                    {% endfor %}
-                    {% set first_start_unix = (infos|first).StartTime|date('U') %}
-                    {% set show_indicator = now >= first_start_unix and now <= event_until %}
-                    <table class="timetable"{% if show_indicator %} {{ stimulus_controller('time-indicator', {
-                        'server-time': 'now'|date('c'),
-                        'event-start': (infos|first).StartTime|date('c'),
-                        'event-end': event.until|date('c'),
-                        'slot-times': unix_times|join(','),
-                    }) }}{% endif %}>
-                        <tbody>
-                            {%- set last_start_time = null -%}
-                            {%- set prev_info = null -%}
-                            {%- set indicator_added = false -%}
-                            {%- set prev_info = null -%}
-                            {%- for info in infos -%}
-                                {%- set artist = info.artistClone -%}
-                                {%- set name = (artist.name|split(' for')).0 -%}
-=======
->>>>>>> a9fba101
-
 {% block art_artist_list %}
     {% set bios = event.ArtistInfosByType('ART') %}
     {% if bios|length > 0 %}
